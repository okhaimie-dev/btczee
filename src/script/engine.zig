const std = @import("std");
const Allocator = std.mem.Allocator;
const ConditionalStack = @import("cond_stack.zig").ConditionalStack;
const ConditionalStackError = @import("cond_stack.zig").ConditionalStackError;
const Stack = @import("stack.zig").Stack;
const Script = @import("lib.zig").Script;
const asBool = @import("lib.zig").asBool;
const ScriptNum = @import("lib.zig").ScriptNum;
const ScriptFlags = @import("lib.zig").ScriptFlags;
const arithmetic = @import("opcodes/arithmetic.zig");
const flow_control = @import("opcodes/flow_control.zig");
const Opcode = @import("opcodes/constant.zig").Opcode;
const isUnnamedPushNDataOpcode = @import("opcodes/constant.zig").isUnnamedPushNDataOpcode;
const EngineError = @import("lib.zig").EngineError;
const ripemd160 = @import("bitcoin-primitives").hashes.Ripemd160;
const Sha256 = std.crypto.hash.sha2.Sha256;
/// Engine is the virtual machine that executes Bitcoin scripts
pub const Engine = struct {
    /// The script being executed
    script: Script,
    /// Main stack for script execution
    stack: Stack,
    /// Alternative stack for some operations
    alt_stack: Stack,
    /// Program counter (current position in the script)
    pc: usize,
    /// Execution flags
    flags: ScriptFlags,
    /// Memory allocator
    allocator: Allocator,
    cond_stack: ConditionalStack,

    /// Initialize a new Engine
    ///
    /// # Arguments
    /// - `allocator`: Memory allocator for managing engine resources
    /// - `script`: The script to be executed
    /// - `flags`: Execution flags
    ///
    /// # Returns
    /// - `Engine`: A new Engine instance
    pub fn init(allocator: Allocator, script: Script, flags: ScriptFlags) Engine {
        return .{
            .script = script,
            .stack = Stack.init(allocator),
            .alt_stack = Stack.init(allocator),
            .pc = 0,
            .flags = flags,
            .allocator = allocator,
            .cond_stack = ConditionalStack.init(allocator),
        };
    }

    /// Deallocate all resources used by the Engine
    pub fn deinit(self: *Engine) void {
        self.stack.deinit();
        self.alt_stack.deinit();
        self.cond_stack.deinit();
    }

    /// Log debug information
    fn log(self: *Engine, comptime format: []const u8, args: anytype) void {
        _ = self;
        _ = format;
        _ = args;
        // Uncomment this if you need to access the log
        // In the future it would be cool to log somewhere else than stderr
        // std.debug.print(format, args);
    }

    /// Execute the script
    ///
    /// # Returns
    /// - `EngineError`: If an error occurs during execution
    pub fn execute(self: *Engine) EngineError!void {
        self.log("Executing script: {s}\n", .{std.fmt.fmtSliceHexLower(self.script.data)});

        while (self.pc < self.script.len()) {
            const opcodeByte = self.script.data[self.pc];
            self.log("\nPC: {d}, Opcode: 0x{x:0>2}\n", .{ self.pc, opcodeByte });
            self.logStack();

            self.pc += 1;
            const opcode: Opcode = try Opcode.fromByte(opcodeByte);
            try self.executeOpcode(opcode);
        }

        self.log("\nExecution completed\n", .{});
        self.logStack();
    }

    /// Log the current state of the stack
    fn logStack(self: *Engine) void {
        self.log("Stack ({d} items):\n", .{self.stack.len()});
        for (self.stack.items.items) |item| {
            self.log("  {s}\n", .{std.fmt.fmtSliceHexLower(item)});
        }
    }

    fn executeOpcode(self: *Engine, opcode: Opcode) EngineError!void {
        self.log("Executing opcode: 0x{x:0>2}\n", .{opcode.toBytes()});

        // Check if the opcode is a push data opcode
        if (isUnnamedPushNDataOpcode(opcode)) |length| {
            try self.pushData(length);
            return;
        }

        // check if disabled opcode
        if (opcode.isDisabled()) {
            return self.opDisabled();
        }

        try switch (opcode) {
            Opcode.OP_0 => try self.pushData(0),
            Opcode.OP_PUSHDATA1 => try self.opPushData1(),
            Opcode.OP_PUSHDATA2 => try self.opPushData2(),
            Opcode.OP_PUSHDATA4 => try self.opPushData4(),
            Opcode.OP_1NEGATE => try self.op1Negate(),
            Opcode.OP_RESERVED => try self.opReserved(@intFromEnum(opcode)),
            .OP_1, .OP_2, .OP_3, .OP_4, .OP_5, .OP_6, .OP_7, .OP_8, .OP_9, .OP_10, .OP_11, .OP_12, .OP_13, .OP_14, .OP_15, .OP_16 => try self.opN(opcode),
            Opcode.OP_NOP => try self.opNop(),
            Opcode.OP_VER => try self.opVer(),
            Opcode.OP_IF => try flow_control.opIf(self),
            Opcode.OP_NOTIF => try flow_control.opNotIf(self),
            Opcode.OP_ELSE => try flow_control.opElse(self),
            Opcode.OP_ENDIF => try flow_control.opEndIf(self),
            Opcode.OP_VERIFY => try self.opVerify(),
            Opcode.OP_RETURN => try self.opReturn(),
            Opcode.OP_2DROP => try self.op2Drop(),
            Opcode.OP_2DUP => try self.op2Dup(),
            Opcode.OP_3DUP => try self.op3Dup(),
            Opcode.OP_IFDUP => self.opIfDup(),
            Opcode.OP_DEPTH => self.opDepth(),
            Opcode.OP_DROP => try self.opDrop(),
            Opcode.OP_DUP => try self.opDup(),
            Opcode.OP_EQUAL => try self.opEqual(),
            Opcode.OP_EQUALVERIFY => try self.opEqualVerify(),
            Opcode.OP_1ADD => try arithmetic.op1Add(self),
            Opcode.OP_1SUB => try arithmetic.op1Sub(self),
            Opcode.OP_NEGATE => try arithmetic.opNegate(self),
            Opcode.OP_ABS => try arithmetic.opAbs(self),
            Opcode.OP_NOT => try arithmetic.opNot(self),
            Opcode.OP_0NOTEQUAL => try arithmetic.op0NotEqual(self),
            Opcode.OP_ADD => try arithmetic.opAdd(self),
            Opcode.OP_SUB => try arithmetic.opSub(self),
            Opcode.OP_BOOLAND => try arithmetic.opBoolAnd(self),
            Opcode.OP_BOOLOR => try arithmetic.opBoolOr(self),
            Opcode.OP_NUMEQUAL => try arithmetic.opNumEqual(self),
            Opcode.OP_NUMEQUALVERIFY => try arithmetic.opNumEqualVerify(self),
            Opcode.OP_NUMNOTEQUAL => try arithmetic.opNumNotEqual(self),
            Opcode.OP_LESSTHAN => try arithmetic.opLessThan(self),
            Opcode.OP_GREATERTHAN => try arithmetic.opGreaterThan(self),
            Opcode.OP_LESSTHANOREQUAL => try arithmetic.opLessThanOrEqual(self),
            Opcode.OP_GREATERTHANOREQUAL => try arithmetic.opGreaterThanOrEqual(self),
            Opcode.OP_MIN => try arithmetic.opMin(self),
            Opcode.OP_MAX => try arithmetic.opMax(self),
            Opcode.OP_WITHIN => try arithmetic.opWithin(self),
            Opcode.OP_RIPEMD160 => try self.opRipemd160(),
            Opcode.OP_SHA256 => try self.opSha256(),
            Opcode.OP_HASH160 => try self.opHash160(),
            Opcode.OP_CHECKSIG => try self.opCheckSig(),
            Opcode.OP_NIP => try self.opNip(),
            Opcode.OP_OVER => try self.opOver(),
            Opcode.OP_SWAP => try self.opSwap(),
            Opcode.OP_TUCK => try self.opTuck(),
            Opcode.OP_SIZE => try self.opSize(),
            else => try self.opInvalid(),
        };
    }

    // Opcode implementations

    /// OP_FALSE: Pushes an empty array to the data stack to represent false.
    fn opFalse(self: *Engine) !void {
        try self.stack.pushByteArray(&.{});
    }

    /// Push data onto the stack
    ///
    /// # Arguments
    /// - `n`: Number of bytes to push
    ///
    /// # Returns
    /// - `EngineError`: If an error occurs during execution
    fn pushData(self: *Engine, n: u8) !void {
        if (self.pc + n > self.script.len()) {
            return error.ScriptTooShort;
        }
        try self.stack.pushByteArray(self.script.data[self.pc .. self.pc + n]);
        self.pc += n;
    }

    /// OP_PUSHDATA1: Push the next byte as N, then push the next N bytes
    ///
    /// # Returns
    /// - `EngineError`: If an error occurs during execution
    fn opPushData1(self: *Engine) !void {
        if (self.pc + 1 > self.script.len()) {
            return error.ScriptTooShort;
        }
        const n = self.script.data[self.pc];
        self.pc += 1;
        try self.pushData(n);
    }

    /// OP_PUSHDATA2: Push the next 2 bytes as N, then push the next N bytes
    ///
    /// # Returns
    /// - `EngineError`: If an error occurs during execution
    fn opPushData2(self: *Engine) !void {
        if (self.pc + 2 > self.script.len()) {
            return error.ScriptTooShort;
        }
        const n = std.mem.readInt(u16, self.script.data[self.pc..][0..2], .little);
        self.pc += 2;
        if (self.pc + n > self.script.len()) {
            return error.ScriptTooShort;
        }
        try self.stack.pushByteArray(self.script.data[self.pc .. self.pc + n]);
        self.pc += n;
    }

    /// OP_PUSHDATA4: Push the next 4 bytes as N, then push the next N bytes
    ///
    /// # Returns
    /// - `EngineError`: If an error occurs during execution
    fn opPushData4(self: *Engine) !void {
        if (self.pc + 4 > self.script.len()) {
            return error.ScriptTooShort;
        }
        const n = std.mem.readInt(u32, self.script.data[self.pc..][0..4], .little);
        self.pc += 4;
        if (self.pc + n > self.script.len()) {
            return error.ScriptTooShort;
        }
        try self.stack.pushByteArray(self.script.data[self.pc .. self.pc + n]);
        self.pc += n;
    }

    /// OP_1NEGATE: Push the value -1 onto the stack
    ///
    /// # Returns
    /// - `EngineError`: If an error occurs during execution
    fn op1Negate(self: *Engine) !void {
        try self.stack.pushByteArray(&[_]u8{0x81});
    }

    /// OP_RESERVED: Reserved opcode
    fn opReserved(self: *Engine, opcode: u8) !void {
        _ = self;
        // Use std.debug.print to log the message directly
        std.debug.print("Attempt to execute reserved opcode: 0x{x}\n", .{opcode});
        return error.ReservedOpcode;
    }

    fn opVer(self: *Engine) !void {
      try self.opReserved(0x62);
    }

    /// OP_1 to OP_16: Push the value (opcode - 0x50) onto the stack
    ///
    /// # Arguments
    /// - `opcode`: The opcode (0x51 to 0x60)
    ///
    /// # Returns
    /// - `EngineError`: If an error occurs during execution
    fn opN(self: *Engine, opcode: Opcode) !void {
        const n = opcode.toBytes() - 0x50;
        try self.stack.pushByteArray(&[_]u8{n});
    }

    /// OP_NOP: Do nothing
    ///
    /// # Returns
    /// - `EngineError`: If an error occurs during execution
    fn opNop(self: *Engine) !void {
        // Do nothing
        _ = self;
    }

<<<<<<< HEAD
    /// OP_VERIFY: Verify the top stack value
    ///
    /// # Returns
    /// - `EngineError`: If verification fails or an error occurs
=======
    /// OP_VERIFY: Pop the top value and verify it is true
    ///
    /// If verification fails or an error occurs
>>>>>>> d11b780e
    fn opVerify(self: *Engine) !void {
        const value = try self.stack.popBool();
        if (!value) {
            return error.VerifyFailed;
        }
    }

    /// OP_RETURN: Immediately halt execution
    fn opReturn(self: *Engine) !void {
        _ = self;
        return error.EarlyReturn;
    }

    /// OP_2DROP: Drops top 2 stack items
    fn op2Drop(self: *Engine) !void {
        const first = try self.stack.pop();
        defer self.allocator.free(first);
        const second = try self.stack.pop();
        defer self.allocator.free(second);
    }

    /// OP_2DUP: Duplicates top 2 stack item
    fn op2Dup(self: *Engine) !void {
        const first = try self.stack.peek(0);
        const second = try self.stack.peek(1);
        try self.stack.pushByteArray(second);
        try self.stack.pushByteArray(first);
    }

    /// OP_3DUP: Duplicates top 3 stack item
    fn op3Dup(self: *Engine) !void {
        const first = try self.stack.peek(0);
        const second = try self.stack.peek(1);
        const third = try self.stack.peek(2);
        try self.stack.pushByteArray(third);
        try self.stack.pushByteArray(second);
        try self.stack.pushByteArray(first);
    }

    /// OP_DEPTH: Puts the number of stack items onto the stack.
    fn opDepth(self: *Engine) !void {
        const stack_length = self.stack.len();
        // Casting should be fine as stack length cannot contain more than 1000.
        try self.stack.pushInt(@intCast(stack_length));
    }

    /// OP_IFDUP: If the top stack value is not 0, duplicate it
    fn opIfDup(self: *Engine) !void {
        const value = try self.stack.peek(0);
        if (asBool(value)) {
            try self.stack.pushByteArray(value);
        }
    }

    /// OP_DROP: Drops top stack item
    fn opDrop(self: *Engine) !void {
        const item = try self.stack.pop();
        defer self.allocator.free(item);
    }

    /// OP_DUP: Duplicate the top stack item
    fn opDup(self: *Engine) !void {
        const value = try self.stack.peek(0);
        try self.stack.pushByteArray(value);
    }

    /// OP_NIP: Removes the second-to-top stack item
    fn opNip(self: *Engine) !void {
        const first = try self.stack.pop();
        errdefer self.allocator.free(first);
        const second = try self.stack.pop();
        defer self.allocator.free(second);
        try self.stack.pushElement(first);
    }

    /// OP_OVER: Copies the second-to-top stack item to the top
    fn opOver(self: *Engine) !void {
        const value = try self.stack.peek(1);
        try self.stack.pushByteArray(value);
    }

    /// OP_SWAP: The top two items on the stack are swapped.
    fn opSwap(self: *Engine) !void {
        const first = try self.stack.pop();
        errdefer self.allocator.free(first);
        const second = try self.stack.pop();
        errdefer self.allocator.free(second);

        try self.stack.pushElement(first);
        try self.stack.pushElement(second);
    }

    /// OP_TUCK: The item at the top of the stack is copied and inserted before the second-to-top item.
    fn opTuck(self: *Engine) !void {
        const first = try self.stack.pop();
        errdefer self.allocator.free(first);
        const second = try self.stack.pop();
        errdefer self.allocator.free(second);

        try self.stack.pushByteArray(first);
        try self.stack.pushElement(second);
        try self.stack.pushElement(first);
    }

    /// OP_SIZE: Pushes the size of the top element
    fn opSize(self: *Engine) !void {
        const first = try self.stack.peek(0);
        // Should be ok as the max len of an elem is MAX_SCRIPT_ELEMENT_SIZE (520)
        const len: i32 = @intCast(first.len);

        try self.stack.pushInt(len);
    }

    /// OP_EQUAL: Push 1 if the top two items are equal, 0 otherwise
    fn opEqual(self: *Engine) EngineError!void {
        const first = try self.stack.pop();
        defer self.allocator.free(first);
        const second = try self.stack.pop();
        defer self.allocator.free(second);

        const are_equal = std.mem.eql(u8, first, second);
        try self.stack.pushBool(are_equal);
    }

    /// OP_EQUALVERIFY: OP_EQUAL followed by OP_VERIFY
    fn opEqualVerify(self: *Engine) !void {
        try self.opEqual();
        try self.opVerify();
    }

    /// OP_Sha256: The input is hashed with SHA-256.
    ///
    /// # Returns
    /// - `EngineError`: If an error occurs during execution
    fn opSha256(self: *Engine) !void {
        const arr = try self.stack.pop();
        defer self.allocator.free(arr);

        // Create a digest buffer to hold the hash result
        var hash: [Sha256.digest_length]u8 = undefined;
        Sha256.hash(arr, &hash, .{});

        try self.stack.pushByteArray(&hash);
    }

    /// OP_HASH160: Hash the top stack item with SHA256 and RIPEMD160
    ///
    /// # Returns
    /// - `EngineError`: If an error occurs during execution
    fn opHash160(self: *Engine) !void {
        _ = try self.stack.pop();
        // For now, just set the hash to a dummy value
        const hash: [20]u8 = [_]u8{0x00} ** 20;
        // TODO: Implement SHA256 and RIPEMD160
        try self.stack.pushByteArray(&hash);
    }

    /// OP_CHECKSIG: Verify a signature
    ///
    /// # Returns
    /// - `EngineError`: If an error occurs during execution
    fn opCheckSig(self: *Engine) !void {
        const pubkey = try self.stack.pop();
        defer self.allocator.free(pubkey);
        const sig = try self.stack.pop();
        defer self.allocator.free(sig);
        // TODO: Implement actual signature checking
        // Assume signature is valid for now
        try self.stack.pushBool(true);
    }

    fn opDisabled(self: *Engine) !void {
        _ = self;
        return error.DisabledOpcode;
    }

    fn opInvalid(self: *Engine) !void {
        _ = self;
        return error.UnknownOpcode;
    }

    fn opRipemd160(self: *Engine) !void {
        const data = try self.stack.pop();
        defer self.allocator.free(data);
        var hash: [ripemd160.digest_length]u8 = undefined;
        ripemd160.hash(data, &hash, .{});
        try self.stack.pushByteArray(&hash);
    }
};

test "Script execution - OP_FALSE" {
    const allocator = std.testing.allocator;

    // Simple script: OP_FALSE
    const script_bytes = [_]u8{0x00};
    const script = Script.init(&script_bytes);

    var engine = Engine.init(allocator, script, .{});
    defer engine.deinit();

    try engine.opFalse();

    // Check if the stack has one item (should be an empty array)
    try std.testing.expectEqual(@as(usize, 1), engine.stack.len());

    // Check the item on the stack (should be an empty array)
    {
        const item = try engine.stack.pop();
        defer allocator.free(item);
        try std.testing.expectEqualSlices(u8, &[_]u8{}, item);
    }
}

test "Script execution - OP_1 OP_1 OP_EQUAL" {
    const allocator = std.testing.allocator;

    // Simple script: OP_1 OP_1 OP_EQUAL
    const script_bytes = [_]u8{ 0x51, 0x51, 0x87 };
    const script = Script.init(&script_bytes);

    var engine = Engine.init(allocator, script, .{});
    defer engine.deinit();

    try engine.execute();

    // Check if the execution result is true (non-empty stack with top element true)
    {
        const result = try engine.stack.pop();
        defer allocator.free(result);
        try std.testing.expect(result.len > 0 and result[0] != 0);
    }

    // Ensure the stack is empty after popping the result
    try std.testing.expectEqual(0, engine.stack.len());
}

test "Script execution - OP_RETURN" {
    const allocator = std.testing.allocator;

    // Script: OP_1 OP_RETURN OP_2
    const script_bytes = [_]u8{ 0x51, 0x6a, 0x52 };
    const script = Script.init(&script_bytes);

    var engine = Engine.init(allocator, script, .{});
    defer engine.deinit();

    try std.testing.expectError(error.EarlyReturn, engine.execute());

    // Check if the stack has one item (OP_1 should have been executed)
    try std.testing.expectEqual(1, engine.stack.len());

    // Check the item on the stack (should be 1)
    {
        const item = try engine.stack.pop();
        defer allocator.free(item);
        try std.testing.expectEqualSlices(u8, &[_]u8{1}, item);
    }
}

test "Script execution - OP_RESERVED" {
    const allocator = std.testing.allocator;
    const script_bytes = [_]u8{0x00};
    const script = Script.init(&script_bytes);

    var engine = Engine.init(allocator, script, ScriptFlags{});
    defer engine.deinit();

    const reserved_opcode: u8 = 0x50;

    // Expect the ReservedOpcode error when executing the reserved opcode
    try std.testing.expectError(error.ReservedOpcode, engine.opReserved(reserved_opcode));
}

test "Script execution - OP_1 OP_1 OP_1 OP_2Drop" {
    const allocator = std.testing.allocator;

    // Simple script: OP_1 OP_1 OP_EQUAL
    const script_bytes = [_]u8{ 0x51, 0x51, 0x51, 0x6d };
    const script = Script.init(&script_bytes);

    var engine = Engine.init(allocator, script, .{});
    defer engine.deinit();

    try engine.execute();

    // Ensure the stack is empty after popping the result
    try std.testing.expectEqual(1, engine.stack.len());
}

test "Script execution - OP_1 OP_2 OP_2Dup" {
    const allocator = std.testing.allocator;

    // Simple script: OP_1 OP_1 OP_EQUAL
    const script_bytes = [_]u8{ 0x51, 0x52, 0x6e };
    const script = Script.init(&script_bytes);

    var engine = Engine.init(allocator, script, .{});
    defer engine.deinit();

    try engine.execute();
    const element0 = try engine.stack.peekInt(0);
    const element1 = try engine.stack.peekInt(1);
    const element2 = try engine.stack.peekInt(2);
    const element3 = try engine.stack.peekInt(3);

    // Ensure the stack is empty after popping the result
    try std.testing.expectEqual(4, engine.stack.len());
    try std.testing.expectEqual(2, element0);
    try std.testing.expectEqual(1, element1);
    try std.testing.expectEqual(2, element2);
    try std.testing.expectEqual(1, element3);
}

test "Script execution - OP_1 OP_2 OP_3 OP_4 OP_3Dup" {
    const allocator = std.testing.allocator;

    // Simple script: OP_1 OP_1 OP_EQUAL
    const script_bytes = [_]u8{ 0x51, 0x52, 0x53, 0x54, 0x6f };
    const script = Script.init(&script_bytes);

    var engine = Engine.init(allocator, script, .{});
    defer engine.deinit();

    try engine.execute();
    const element0 = try engine.stack.peekInt(0);
    const element1 = try engine.stack.peekInt(1);
    const element2 = try engine.stack.peekInt(2);
    const element3 = try engine.stack.peekInt(3);
    const element4 = try engine.stack.peekInt(4);
    const element5 = try engine.stack.peekInt(5);
    const element6 = try engine.stack.peekInt(6);

    // Ensure the stack is empty after popping the result
    try std.testing.expectEqual(7, engine.stack.len());
    try std.testing.expectEqual(4, element0);
    try std.testing.expectEqual(3, element1);
    try std.testing.expectEqual(2, element2);
    try std.testing.expectEqual(4, element3);
    try std.testing.expectEqual(3, element4);
    try std.testing.expectEqual(2, element5);
    try std.testing.expectEqual(1, element6);
}

test "Script execution - OP_1 OP_2 OP_IFDUP" {
    const allocator = std.testing.allocator;

    // Simple script: OOP_1 OP_2 OP_IFDUP
    const script_bytes = [_]u8{ 0x51, 0x52, 0x73 };
    const script = Script.init(&script_bytes);

    var engine = Engine.init(allocator, script, .{});
    defer engine.deinit();

    try engine.execute();
    const element0 = try engine.stack.peekInt(0);
    const element1 = try engine.stack.peekInt(1);

    try std.testing.expectEqual(3, engine.stack.len());
    try std.testing.expectEqual(2, element0);
    try std.testing.expectEqual(2, element1);
}

test "Script execution - OP_OVER" {
    const allocator = std.testing.allocator;

    // Simple script: OP_1 OP_2 OP_3 OP_OVER
    const script_bytes = [_]u8{
        Opcode.OP_1.toBytes(),
        Opcode.OP_2.toBytes(),
        Opcode.OP_3.toBytes(),
        Opcode.OP_OVER.toBytes(),
    };
    const script = Script.init(&script_bytes);

    var engine = Engine.init(allocator, script, .{});
    defer engine.deinit();

    try engine.execute();

    // Ensure the stack has the expected number of elements
    try std.testing.expectEqual(@as(usize, 4), engine.stack.len());

    // Check the stack elements
    const element0 = try engine.stack.peekInt(0);
    const element1 = try engine.stack.peekInt(1);
    const element2 = try engine.stack.peekInt(2);
    const element3 = try engine.stack.peekInt(3);

    try std.testing.expectEqual(2, element0);
    try std.testing.expectEqual(3, element1);
    try std.testing.expectEqual(2, element2);
    try std.testing.expectEqual(1, element3);
}

test "Script execution - OP_1 OP_2 OP_DEPTH" {
    const allocator = std.testing.allocator;

    // Simple script: OP_1 OP_2 OP_DEPTH
    const script_bytes = [_]u8{ 0x51, 0x52, 0x74 };
    const script = Script.init(&script_bytes);

    var engine = Engine.init(allocator, script, .{});
    defer engine.deinit();

    try engine.execute();
    const element0 = try engine.stack.peekInt(0);
    const element1 = try engine.stack.peekInt(1);

    try std.testing.expectEqual(3, engine.stack.len());
    try std.testing.expectEqual(2, element0);
    try std.testing.expectEqual(2, element1);
}

test "Script execution - OP_1 OP_2 OP_DROP" {
    const allocator = std.testing.allocator;

    // Simple script: OP_1 OP_2 OP_DROP
    const script_bytes = [_]u8{ 0x51, 0x52, 0x75 };
    const script = Script.init(&script_bytes);

    var engine = Engine.init(allocator, script, .{});
    defer engine.deinit();

    try engine.execute();
    try std.testing.expectEqual(1, engine.stack.len());

    const element0 = try engine.stack.peekInt(0);

    try std.testing.expectEqual(1, element0);
}

test "Script execution - OP_DISABLED" {
    const allocator = std.testing.allocator;

    // Simple script to run a disabled opcode
    const script_bytes = [_]u8{0x95};
    const script = Script.init(&script_bytes);

    var engine = Engine.init(allocator, script, .{});
    defer engine.deinit();

    // Expect an error when running a disabled opcode
    try std.testing.expectError(error.DisabledOpcode, engine.opDisabled());
}

test "Script execution - OP_INVALID" {
    const allocator = std.testing.allocator;

    // Simple script to run an invalid opcode
    const script_bytes = [_]u8{0xff};
    const script = Script.init(&script_bytes);

    var engine = Engine.init(allocator, script, .{});
    defer engine.deinit();

    // Expect an error when running an invalid opcode
    try std.testing.expectError(error.UnknownOpcode, engine.opInvalid());
}

test "Script execution OP_1 OP_2 OP_3 OP_NIP" {
    const allocator = std.testing.allocator;

    // Simple script: OP_1 OP_2 OP_3 OP_NIP
    const script_bytes = [_]u8{ 0x51, 0x52, 0x53, 0x77 };
    const script = Script.init(&script_bytes);

    var engine = Engine.init(allocator, script, .{});
    defer engine.deinit();

    try engine.execute();
    try std.testing.expectEqual(2, engine.stack.len());

    const element0 = try engine.stack.peekInt(0);
    const element1 = try engine.stack.peekInt(1);

    // Ensure the stack is empty after popping the result
    try std.testing.expectEqual(3, element0);
    try std.testing.expectEqual(1, element1);
}

test "Script execution OP_1 OP_2 OP_3 OP_OVER" {
    const allocator = std.testing.allocator;

    // Simple script: OP_1 OP_2 OP_3 OP_OVER
    const script_bytes = [_]u8{ 0x51, 0x52, 0x53, 0x78 };
    const script = Script.init(&script_bytes);

    var engine = Engine.init(allocator, script, .{});
    defer engine.deinit();

    try engine.execute();
    try std.testing.expectEqual(4, engine.stack.len());

    const element0 = try engine.stack.peekInt(0);
    const element1 = try engine.stack.peekInt(1);

    try std.testing.expectEqual(2, element0);
    try std.testing.expectEqual(3, element1);
}

test "Script execution OP_1 OP_2 OP_3 OP_SWAP" {
    const allocator = std.testing.allocator;

    // Simple script: OP_1 OP_2 OP_3 OP_SWAP
    const script_bytes = [_]u8{ 0x51, 0x52, 0x53, 0x7c };
    const script = Script.init(&script_bytes);

    var engine = Engine.init(allocator, script, .{});
    defer engine.deinit();

    try engine.execute();
    try std.testing.expectEqual(3, engine.stack.len());

    const element0 = try engine.stack.peekInt(0);
    const element1 = try engine.stack.peekInt(1);

    try std.testing.expectEqual(2, element0);
    try std.testing.expectEqual(3, element1);
}

test "Script execution OP_1 OP_2 OP_3 OP_TUCK" {
    const allocator = std.testing.allocator;

    // Simple script: OP_1 OP_2 OP_3 OP_TUCK
    const script_bytes = [_]u8{ Opcode.OP_1.toBytes(), Opcode.OP_2.toBytes(), Opcode.OP_3.toBytes(), Opcode.OP_TUCK.toBytes() };
    const script = Script.init(&script_bytes);

    var engine = Engine.init(allocator, script, .{});
    defer engine.deinit();

    try engine.execute();
    try std.testing.expectEqual(4, engine.stack.len());

    const element0 = try engine.stack.peekInt(0);
    const element1 = try engine.stack.peekInt(1);
    const element2 = try engine.stack.peekInt(2);
    const element3 = try engine.stack.peekInt(3);

    try std.testing.expectEqual(3, element0);
    try std.testing.expectEqual(2, element1);
    try std.testing.expectEqual(3, element2);
    try std.testing.expectEqual(1, element3);
}

test "Script execution OP_1 OP_2 OP_3 OP_SIZE" {
    const allocator = std.testing.allocator;

    // Simple script: OP_1 OP_1 OP_EQUAL
    const script_bytes = [_]u8{ 0x51, 0x52, 0x53, 0x82 };
    const script = Script.init(&script_bytes);

    var engine = Engine.init(allocator, script, .{});
    defer engine.deinit();

    try engine.execute();
    try std.testing.expectEqual(4, engine.stack.len());

    const element0 = try engine.stack.popInt();
    const element1 = try engine.stack.peekInt(0);

    try std.testing.expectEqual(1, element0);
    try std.testing.expectEqual(3, element1);
}

test "Script execution OP_RIPEMD160" {
    const test_cases = [_]struct {
        input: []const u8,
        expected: []const u8,
    }{
        .{ .input = "", .expected = "9c1185a5c5e9fc54612808977ee8f548b2258d31" },
        .{ .input = "a", .expected = "0bdc9d2d256b3ee9daae347be6f4dc835a467ffe" },
        .{ .input = "abc", .expected = "8eb208f7e05d987a9b044a8e98c6b087f15a0bfc" },
        .{ .input = "message digest", .expected = "5d0689ef49d2fae572b881b123a85ffa21595f36" },
    };

    for (test_cases) |case| {
        const allocator = std.testing.allocator;

        const script_bytes = [_]u8{Opcode.OP_RIPEMD160.toBytes()};
        const script = Script.init(&script_bytes);

        var engine = Engine.init(allocator, script, .{});
        defer engine.deinit();

        // Push the input onto the stack
        try engine.stack.pushByteArray(case.input);

        // Call opRipemd160
        try engine.execute();

        // Pop the result from the stack
        const result = try engine.stack.pop();
        defer engine.allocator.free(result); // Free the result after use

        // Convert expected hash to bytes
        var expected_output: [ripemd160.digest_length]u8 = undefined;
        _ = try std.fmt.hexToBytes(&expected_output, case.expected);

        // Compare the result with the expected hash
        try std.testing.expectEqualSlices(u8, &expected_output, result);
    }
}

test "Script execution - OP_SHA256" {
    const allocator = std.testing.allocator;

    const script_bytes = [_]u8{ Opcode.OP_1.toBytes(), Opcode.OP_SHA256.toBytes() };
    const script = Script.init(&script_bytes);

    var engine = Engine.init(allocator, script, .{});
    defer engine.deinit(); // Ensure engine is deinitialized and memory is freed

    try engine.execute();

    try std.testing.expectEqual(1, engine.stack.len());

    const hash_bytes = try engine.stack.pop(); // Pop the result
    defer engine.allocator.free(hash_bytes); // Free the popped byte array

    try std.testing.expectEqual(Sha256.digest_length, hash_bytes.len);

    var expected_hash: [Sha256.digest_length]u8 = undefined;
    Sha256.hash(&[_]u8{1}, &expected_hash, .{});
    try std.testing.expectEqualSlices(u8, expected_hash[0..], hash_bytes);
}<|MERGE_RESOLUTION|>--- conflicted
+++ resolved
@@ -279,16 +279,11 @@
         _ = self;
     }
 
-<<<<<<< HEAD
     /// OP_VERIFY: Verify the top stack value
     ///
     /// # Returns
     /// - `EngineError`: If verification fails or an error occurs
-=======
-    /// OP_VERIFY: Pop the top value and verify it is true
-    ///
-    /// If verification fails or an error occurs
->>>>>>> d11b780e
+    
     fn opVerify(self: *Engine) !void {
         const value = try self.stack.popBool();
         if (!value) {
